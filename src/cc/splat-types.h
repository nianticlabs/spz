--- conflicted
+++ resolved
@@ -180,13 +180,8 @@
       scaleSums.push_back(sum);
     }
     std::sort(scaleSums.begin(), scaleSums.end());
-<<<<<<< HEAD
     float median = scaleSums[(int32_t)(scaleSums.size() / 2)];
     return (float) (M_PI * 4 / 3) * exp(median);
-=======
-    float median = scaleSums[scaleSums.size() / 2];
-    return (M_PI * 4 / 3) * exp(median);
->>>>>>> 2cf0be04
   }
 };
 
